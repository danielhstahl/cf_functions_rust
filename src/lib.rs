//! Provides several common characteristic functions for
//! option pricing.  All of the characteristic functions
//! are with respect to "ui" instead of "u".  
extern crate num_complex;
extern crate special;

use num_complex::Complex;
use special::Gamma;

use std::f64::consts::PI;

/// Returns log of Gaussian characteristic function
/// # Examples
/// 
/// ```
/// extern crate num_complex;
/// use num_complex::Complex;
/// extern crate cf_functions;
/// # fn main() {
/// let u = Complex::new(1.0, 1.0);
/// let mu = 0.5;
/// let sigma = 0.3;
/// let log_cf = cf_functions::gauss_log_cf(
///     &u, mu, sigma
/// );
/// # }
/// ```
pub fn gauss_log_cf(
    u:&Complex<f64>,
    mu:f64,
    sigma:f64
)->Complex<f64>
{
    u*mu+u*u*0.5*sigma.powi(2)
}

fn gauss_log_cf_cmp(
    u:&Complex<f64>,
    mu:&Complex<f64>,
    sigma:f64
)->Complex<f64>
{
    u*mu+u*u*0.5*sigma.powi(2)
}
/// Returns Gaussian characteristic function 
/// # Examples
/// 
/// ```
/// extern crate num_complex;
/// use num_complex::Complex;
/// extern crate cf_functions;
/// # fn main() {
/// let u = Complex::new(1.0, 1.0);
/// let mu = 0.5;
/// let sigma = 0.3;
/// let cf = cf_functions::gauss_cf(
///     &u, mu, sigma
/// );
/// # }
/// ```
pub fn gauss_cf(
    u:&Complex<f64>,
    mu:f64,
    sigma:f64
)->Complex<f64>
{
    gauss_log_cf(u, mu, sigma).exp()
}

/// Returns log of Poisson jump characteristic function with Gaussian jumps
/// # Examples
/// 
/// ```
/// extern crate num_complex;
/// use num_complex::Complex;
/// extern crate cf_functions;
/// # fn main() {
/// let u = Complex::new(1.0, 1.0);
/// let lambda = 0.5; //jump frequency
/// let mu_l = 0.5; //mean of jump
/// let sigma_l = 0.3; //volatility of jump
/// let log_cf = cf_functions::merton_log_cf(
///     &u, lambda, mu_l, sigma_l
/// );
/// # }
/// ```
pub fn merton_log_cf(
    u:&Complex<f64>,
    lambda:f64,
    mu_l:f64,
    sig_l:f64
)->Complex<f64>
{
    lambda*(gauss_cf(u, mu_l, sig_l)-1.0)
}

/// Returns log of Merton jump diffusion characteristic function with Gaussian jumps, adjusted to be risk-neutral
/// # Examples
/// 
/// ```
/// extern crate num_complex;
/// use num_complex::Complex;
/// extern crate cf_functions;
/// # fn main() {
/// let u = Complex::new(1.0, 1.0);
/// let lambda = 0.5; //jump frequency
/// let mu_l = 0.5; //mean of jump
/// let sigma_l = 0.3; //volatility of jump
/// let sigma = 0.3; //volatility of diffusion
/// let rate = 0.04; //risk free rate
/// let log_cf = cf_functions::merton_log_risk_neutral_cf(
///     &u, lambda, mu_l, sigma_l, rate, sigma
/// );
/// # }
/// ```
pub fn merton_log_risk_neutral_cf(
    u:&Complex<f64>,
    lambda:f64,
    mu_l:f64,
    sig_l:f64,
    rate:f64,
    sigma:f64
)->Complex<f64>{
    let cmp_mu=rate-0.5*sigma.powi(2)-merton_log_cf(&Complex::new(1.0, 0.0), lambda, mu_l, sig_l);
    gauss_log_cf_cmp(
        u, 
        &cmp_mu,
        sigma
    )+merton_log_cf(u, lambda, mu_l, sig_l)
}

fn is_same(
    num:f64,
    to_compare:f64
)->bool{
    (num-to_compare).abs()<=std::f64::EPSILON
}
fn is_same_cmp(
    num:&Complex<f64>,
    to_compare:f64
)->bool{
    (num.re-to_compare).abs()<=std::f64::EPSILON
}
<<<<<<< HEAD
/// Returns log of moment generating function for Cox Ingersoll Ross process evaluated at complex argument.
/// 
/// # Remarks
/// Useful for time changed levy processes.  "psi" can be a characteristic function of a levy process 
/// evaluated at a given "u".
/// 
/// # Examples
/// 
/// ```
/// extern crate num_complex;
/// use num_complex::Complex;
/// extern crate cf_functions;
/// # fn main() {
/// let u = Complex::new(1.0, 1.0);
/// let a = 0.3; //speed of mean reversion of CIR process
/// let kappa = 0.2; //kappa/a is the long run mean of CIR process
/// let sigma = 0.3; //volatility of CIR process
/// let t = 0.5; //time period of CIR process
/// let v0 = 0.7; //initial value of CIR process
/// let log_mgf = cf_functions::cir_log_mgf(
///     &u, a, kappa, sigma, t, v0
/// );
/// # }
/// ```
=======

//see http://finance.martinsewell.com/stylized-facts/distribution/CarrGemanMadanYor2002.pdf pg 10
pub fn cgmy_log_cf(
    u:&Complex<f64>,
    c:f64,
    g:f64,
    m:f64,
    y:f64
)->Complex<f64>{
    if is_same(y, 1.0) {
        Complex::new(0.0, 0.0)
    }
    else if is_same(y, 0.0) {
        c*(1.0-u/g).ln()*(1.0+u/m)
    }
    else {
        c*(-y).gamma()*((m-u).powf(y)+(g+u).powf(y)-m.powf(y)-g.powf(y))
    }
}

//see http://finance.martinsewell.com/stylized-facts/distribution/CarrGemanMadanYor2002.pdf pg 12 and 13
pub fn cgmy_log_risk_neutral_cf(
    u:&Complex<f64>,
    c:f64,
    g:f64,
    m:f64,
    y:f64,
    r:f64,
    sigma:f64
)->Complex<f64>{
    let cmp_mu=r-sigma.powi(2)*0.5-cgmy_log_cf(&Complex::new(1.0, 0.0), c, g, m, y);
    gauss_log_cf_cmp(
        u, 
        &cmp_mu,
        sigma
    )+cgmy_log_cf(u, c, g, m, y)
}



>>>>>>> 1d704dab
pub fn cir_log_mgf(
    psi:&Complex<f64>,
    a:f64,
    kappa:f64,
    sigma:f64,
    t:f64,
    v0:f64
)->Complex<f64>{
    if is_same(kappa, 0.0) && is_same(sigma, 0.0){
        return -psi*t;
    }
    let delta=(kappa.powi(2)+2.0*psi*sigma.powi(2)).sqrt();
    let exp_t=(-delta*t).exp();
    let delta_minus_kappa=delta-kappa;
    let b_t=2.0*psi*(1.0-exp_t)/(delta+kappa+delta_minus_kappa*exp_t);
    let c_t=if sigma>0.0 {
        (a/sigma.powi(2))*(2.0*(1.0-delta_minus_kappa*(1.0-exp_t)/(2.0*delta)).ln()+delta_minus_kappa*t)
    } else {
        psi*(t-(1.0-exp_t)/kappa)
    };
    -b_t*v0-c_t
}

/// Returns log of moment generating function for Cox Ingersoll Ross process 
/// evaluated at complex argument and with complex kappa.  
/// 
/// # Remarks
/// Useful for time changed levy processes.  "psi" can be a characteristic function of a levy 
/// process evaluated at a given "u" with induced correlation used by "kappa".
/// 
/// # Examples
/// 
/// ```
/// extern crate num_complex;
/// use num_complex::Complex;
/// extern crate cf_functions;
/// # fn main() {
/// let u = Complex::new(1.0, 1.0);
/// let a = 0.3; //speed of mean reversion of CIR process
/// let kappa = Complex::new(0.2, -0.3); //for leverage neutral measure
/// let sigma = 0.3; //volatility of CIR process
/// let t = 0.5; //time period of CIR process
/// let v0 = 0.7; //initial value of CIR process
/// let log_mgf = cf_functions::cir_log_mgf_cmp(
///     &u, a, &kappa, sigma, t, v0
/// );
/// # }
/// ```
pub fn cir_log_mgf_cmp(
    psi:&Complex<f64>,
    a:f64,
    kappa:&Complex<f64>,
    sigma:f64,
    t:f64,
    v0:f64
)->Complex<f64>{
    if is_same_cmp(kappa, 0.0) && is_same(sigma, 0.0){
        return -psi*t;
    }
    let delta=(kappa*kappa+2.0*psi*sigma.powi(2)).sqrt();
    let exp_t=(-delta*t).exp();
    let delta_minus_kappa=delta-kappa;
    let b_t=2.0*psi*(1.0-exp_t)/(delta+kappa+delta_minus_kappa*exp_t);
    let c_t=if sigma>0.0 {
        (a/sigma.powi(2))*(2.0*(1.0-delta_minus_kappa*(1.0-exp_t)/(2.0*delta)).ln()+delta_minus_kappa*t)
    } else {
        psi*(t-(1.0-exp_t)/kappa)
    };
    -b_t*v0-c_t
}
/// Returns moment generating function for Cox Ingersoll Ross process evaluated at complex argument.
/// 
/// # Remarks
/// Useful for time changed levy processes.  "psi" can be a characteristic function of a levy process 
/// evaluated at a given "u".
/// 
/// # Examples
/// 
/// ```
/// extern crate num_complex;
/// use num_complex::Complex;
/// extern crate cf_functions;
/// # fn main() {
/// let u = Complex::new(1.0, 1.0);
/// let a = 0.3; //speed of mean reversion of CIR process
/// let kappa = 0.2; //kappa/a is the long run mean of CIR process
/// let sigma = 0.3; //volatility of CIR process
/// let t = 0.5; //time period of CIR process
/// let v0 = 0.7; //initial value of CIR process
/// let mgf = cf_functions::cir_mgf(
///     &u, a, kappa, sigma, t, v0
/// );
/// # }
/// ```
pub fn cir_mgf(
    psi:&Complex<f64>,
    a:f64,
    kappa:f64,
    sigma:f64,
    t:f64,
    v0:f64
)->Complex<f64>{
    cir_log_mgf(psi, a, kappa, sigma, t, v0).exp()
}
/// Returns moment generating function for Cox Ingersoll Ross process 
/// evaluated at complex argument and with complex kappa.  
/// 
/// # Remarks
/// Useful for time changed levy processes.  "psi" can be a characteristic function of a levy 
/// process evaluated at a given "u" with induced correlation used by "kappa".
/// 
/// # Examples
/// 
/// ```
/// extern crate num_complex;
/// use num_complex::Complex;
/// extern crate cf_functions;
/// # fn main() {
/// let u = Complex::new(1.0, 1.0);
/// let a = 0.3; //speed of mean reversion of CIR process
/// let kappa = Complex::new(0.2, -0.3); //for leverage neutral measure
/// let sigma = 0.3; //volatility of CIR process
/// let t = 0.5; //time period of CIR process
/// let v0 = 0.7; //initial value of CIR process
/// let mgf = cf_functions::cir_mgf_cmp(
///     &u, a, &kappa, sigma, t, v0
/// );
/// # }
/// ```
pub fn cir_mgf_cmp(
    psi:&Complex<f64>,
    a:f64,
    kappa:&Complex<f64>,
    sigma:f64,
    t:f64,
    v0:f64
)->Complex<f64>{
    cir_log_mgf_cmp(psi, a, kappa, sigma, t, v0).exp()
}

/// Returns characteristic function of a stable distribution.
/// # Examples
/// 
/// ```
/// extern crate num_complex;
/// use num_complex::Complex;
/// extern crate cf_functions;
/// # fn main() {
/// let u = Complex::new(1.0, 1.0);
/// let alpha = 0.5; 
/// let mu = 0.5; 
/// let beta = 0.3; 
/// let c = 0.3; 
/// let cf = cf_functions::stable_cf(
///     &u, alpha, mu, beta, c
/// );
/// # }
/// ```
pub fn stable_cf(
    u:&Complex<f64>,
    alpha:f64,
    mu:f64,
    beta:f64,
    c:f64
)->Complex<f64>{
    let phi=(alpha*0.5*PI).tan();
    (u*mu-(u*Complex::new(0.0, -1.0)*c).powf(alpha)*Complex::new(1.0, -beta*phi)).exp()
}

/// Returns characteristic function of a gamma distribution.
/// # Examples
/// 
/// ```
/// extern crate num_complex;
/// use num_complex::Complex;
/// extern crate cf_functions;
/// # fn main() {
/// let u = Complex::new(1.0, 1.0);
/// let a = 0.5;
/// let b = 0.6;
/// let cf = cf_functions::gamma_cf(
///     &u, a, b
/// );
/// # }
/// ```
pub fn gamma_cf(
    u:&Complex<f64>,
    a:f64,
    b:f64
)->Complex<f64>{
    (1.0-u*b).powf(-a)
}

/// Returns log of time changed Merton jump diffusion characteristic function with Gaussian jumps with correlation between the diffusion of the time changed process and the underlying.
/// 
/// # Remarks
/// The time change is assumed to be a CIR process with long run mean of 1.0.
/// 
/// # Examples
/// 
/// ```
/// extern crate num_complex;
/// use num_complex::Complex;
/// extern crate cf_functions;
/// # fn main() {
/// let u = Complex::new(1.0, 1.0);
/// let lambda = 0.5; //jump frequency
/// let mu_l = 0.5; //mean of jump
/// let sigma_l = 0.3; //volatility of jump
/// let sigma = 0.3; //volatility of underlying diffusion
/// let t = 0.5; //time horizon
/// let speed = 0.5; //speed of CIR process
/// let v0 = 0.9; //initial value of CIR process 
/// let eta_v = 0.3; //volatility of CIR process
/// let rho = -0.5; //correlation between diffusions
/// let log_cf = cf_functions::merton_time_change_log_cf(
///     &u, t, lambda, mu_l, sigma_l, 
///     sigma, v0, speed, eta_v, rho
/// );
/// # }
/// ```
pub fn merton_time_change_log_cf(
    u:&Complex<f64>,
    t:f64,
    lambda:f64,
    mu_l:f64,
    sig_l:f64,
    sigma:f64,
    v0:f64,
    speed:f64,
    eta_v:f64,
    rho:f64    
)->Complex<f64>{
    let cf_rn=-merton_log_risk_neutral_cf(u, lambda, mu_l, sig_l, 0.0, sigma);
    let ln_m=speed-eta_v*rho*u*sigma;
    cir_log_mgf_cmp(
        &cf_rn, 
        speed,
        &ln_m,
        eta_v,
        t, 
        v0
    )
}

/// Returns cf function of a time changed Merton jump diffusion characteristic function with Gaussian jumps with correlation between the diffusion of the time changed process and the underlying, adjusted to be risk neutral.
/// 
/// # Remarks
/// The time change is assumed to be a CIR process with long run mean of 1.0.
/// 
/// # Examples
/// 
/// ```
/// extern crate num_complex;
/// use num_complex::Complex;
/// extern crate cf_functions;
/// # fn main() {
/// let u = Complex::new(1.0, 1.0);
/// let lambda = 0.5; //jump frequency
/// let mu_l = 0.5; //mean of jump
/// let sigma_l = 0.3; //volatility of jump
/// let sigma = 0.3; //volatility of underlying diffusion
/// let t = 0.5; //time horizon
/// let rate = 0.05;
/// let speed = 0.5; //speed of CIR process
/// let v0 = 0.9; //initial value of CIR process 
/// let eta_v = 0.3; //volatility of CIR process
/// let rho = -0.5; //correlation between diffusions
/// let cf = cf_functions::merton_time_change_cf(
///     t, rate, lambda, mu_l, sigma_l, 
///     sigma, v0, speed, eta_v, rho
/// );
/// let value_of_cf=cf(&Complex::new(0.05, -0.5));
/// # }
/// ```
pub fn merton_time_change_cf(
    t:f64,
    rate:f64,
    lambda:f64,
    mu_l:f64,
    sig_l:f64,
    sigma:f64,
    v0:f64,
    speed:f64,
    ada_v:f64,
    rho:f64  
)->impl Fn(&Complex<f64>)->Complex<f64>
{
    move |u|(rate*t*u+merton_time_change_log_cf(
        u, t, lambda, mu_l, sig_l, 
        sigma, v0, speed, ada_v, rho)
    ).exp()
}


#[cfg(test)]
mod tests {
    use super::*;
    #[test]
    fn cir_analytical() {
        let sigma=0.3;
        let a=0.3;
        let b=0.05;
        let r0=0.05;
        let h=(a*a+2.0*sigma*sigma as f64).sqrt();
        let t=0.25;
        let a_num=2.0*h*((a+h)*t*0.5).exp();
        let a_den=2.0*h+(a+h)*((t*h).exp()-1.0);
        let a_t_T=(a_num/a_den).powf(2.0*a*b/(sigma*sigma));
        let b_num=2.0*((t*h).exp()-1.0);
        let b_den=a_den;
        let b_t_T=b_num/b_den;
        let bond_price=a_t_T*((-r0*b_t_T).exp());
        assert_eq!(bond_price, cir_mgf(&Complex::new(1.0, 0.0), a*b, a, sigma, t, r0).re);
    }
    #[test]
    fn cir_with_zeros(){
        let t=1.0;
        let r0=0.04;
        let approx_bond_price=cir_mgf(&Complex::new(1.0, 0.0), 0.0, 0.0, 0.0, t, r0).re;
        assert_eq!(approx_bond_price.is_nan(), false);
    }
    #[test]
    fn cir_heston(){
        let t=0.25;
        let k=0.2;
        let v0=0.98;
        let sig=0.2;
        let rho=-0.3;
        let sig_tot=0.3;
        let u=Complex::new(0.5, 0.5);
        let neg_psi=0.5*sig_tot*sig_tot*(u-u*u);
        let k_star=k-u*rho*sig*sig_tot;
        let ada=(k_star*k_star+2.0*sig*sig*neg_psi as Complex<f64>).sqrt();
        let b_t=2.0*neg_psi*(1.0-(-ada*t).exp())/(2.0*ada-(ada-k_star)*(1.0-(-ada*t).exp()));
        let c_t=(k/(sig*sig))*(2.0*(1.0-(1.0-(-ada*t).exp())*(ada-k_star)/(2.0*ada)).ln()+(ada-k_star)*t);
        let cf_heston=(-b_t*v0-c_t).exp().re;
        let approx_heston_cf=cir_mgf_cmp(&neg_psi, k, &k_star, sig, t, v0).re;
        assert_eq!(cf_heston, approx_heston_cf);
    }
}
<|MERGE_RESOLUTION|>--- conflicted
+++ resolved
@@ -141,7 +141,91 @@
 )->bool{
     (num.re-to_compare).abs()<=std::f64::EPSILON
 }
-<<<<<<< HEAD
+
+/// Returns log of CGMY characteristic function
+/// 
+/// # Remarks
+/// 
+/// //see [cgmy](http://finance.martinsewell.com/stylized-facts/distribution/CarrGemanMadanYor2002.pdf) pg 10
+/// 
+/// # Examples
+/// 
+/// ```
+/// extern crate num_complex;
+/// use num_complex::Complex;
+/// extern crate cf_functions;
+/// # fn main() {
+/// let u = Complex::new(1.0, 1.0);
+/// let c = 0.5; 
+/// let g = 4.0;
+/// let m = 3.0;
+/// let y = 0.6;
+/// let log_cf = cf_functions::cgmy_log_cf(
+///     &u, c, g, m, y
+/// );
+/// # }
+/// ```
+pub fn cgmy_log_cf(
+    u:&Complex<f64>,
+    c:f64,
+    g:f64,
+    m:f64,
+    y:f64
+)->Complex<f64>{
+    if is_same(y, 1.0) {
+        Complex::new(0.0, 0.0)
+    }
+    else if is_same(y, 0.0) {
+        c*(1.0-u/g).ln()*(1.0+u/m)
+    }
+    else {
+        c*(-y).gamma()*((m-u).powf(y)+(g+u).powf(y)-m.powf(y)-g.powf(y))
+    }
+}
+
+/// Returns log of CGMY-diffusion characteristic function adjusted to be risk neutral
+/// 
+/// # Remarks
+/// 
+/// //see [cgmy](http://finance.martinsewell.com/stylized-facts/distribution/CarrGemanMadanYor2002.pdf) pg 12 and 13
+/// 
+/// # Examples
+/// 
+/// ```
+/// extern crate num_complex;
+/// use num_complex::Complex;
+/// extern crate cf_functions;
+/// # fn main() {
+/// let u = Complex::new(1.0, 1.0);
+/// let c = 0.5; 
+/// let g = 4.0;
+/// let m = 3.0;
+/// let y = 0.6;
+/// let rate = 0.05; //risk free rate
+/// let sigma = 0.3; //volatility of diffusion
+/// let log_cf = cf_functions::cgmy_log_risk_neutral_cf(
+///     &u, c, g, m, y, rate, sigma
+/// );
+/// # }
+/// ```
+pub fn cgmy_log_risk_neutral_cf(
+    u:&Complex<f64>,
+    c:f64,
+    g:f64,
+    m:f64,
+    y:f64,
+    rate:f64,
+    sigma:f64
+)->Complex<f64>{
+    let cmp_mu=rate-sigma.powi(2)*0.5-cgmy_log_cf(&Complex::new(1.0, 0.0), c, g, m, y);
+    gauss_log_cf_cmp(
+        u, 
+        &cmp_mu,
+        sigma
+    )+cgmy_log_cf(u, c, g, m, y)
+}
+
+
 /// Returns log of moment generating function for Cox Ingersoll Ross process evaluated at complex argument.
 /// 
 /// # Remarks
@@ -166,48 +250,6 @@
 /// );
 /// # }
 /// ```
-=======
-
-//see http://finance.martinsewell.com/stylized-facts/distribution/CarrGemanMadanYor2002.pdf pg 10
-pub fn cgmy_log_cf(
-    u:&Complex<f64>,
-    c:f64,
-    g:f64,
-    m:f64,
-    y:f64
-)->Complex<f64>{
-    if is_same(y, 1.0) {
-        Complex::new(0.0, 0.0)
-    }
-    else if is_same(y, 0.0) {
-        c*(1.0-u/g).ln()*(1.0+u/m)
-    }
-    else {
-        c*(-y).gamma()*((m-u).powf(y)+(g+u).powf(y)-m.powf(y)-g.powf(y))
-    }
-}
-
-//see http://finance.martinsewell.com/stylized-facts/distribution/CarrGemanMadanYor2002.pdf pg 12 and 13
-pub fn cgmy_log_risk_neutral_cf(
-    u:&Complex<f64>,
-    c:f64,
-    g:f64,
-    m:f64,
-    y:f64,
-    r:f64,
-    sigma:f64
-)->Complex<f64>{
-    let cmp_mu=r-sigma.powi(2)*0.5-cgmy_log_cf(&Complex::new(1.0, 0.0), c, g, m, y);
-    gauss_log_cf_cmp(
-        u, 
-        &cmp_mu,
-        sigma
-    )+cgmy_log_cf(u, c, g, m, y)
-}
-
-
-
->>>>>>> 1d704dab
 pub fn cir_log_mgf(
     psi:&Complex<f64>,
     a:f64,
@@ -516,11 +558,11 @@
         let t=0.25;
         let a_num=2.0*h*((a+h)*t*0.5).exp();
         let a_den=2.0*h+(a+h)*((t*h).exp()-1.0);
-        let a_t_T=(a_num/a_den).powf(2.0*a*b/(sigma*sigma));
+        let a_t_tm=(a_num/a_den).powf(2.0*a*b/(sigma*sigma));
         let b_num=2.0*((t*h).exp()-1.0);
         let b_den=a_den;
-        let b_t_T=b_num/b_den;
-        let bond_price=a_t_T*((-r0*b_t_T).exp());
+        let b_t_tm=b_num/b_den;
+        let bond_price=a_t_tm*((-r0*b_t_tm).exp());
         assert_eq!(bond_price, cir_mgf(&Complex::new(1.0, 0.0), a*b, a, sigma, t, r0).re);
     }
     #[test]
